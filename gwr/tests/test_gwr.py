--- conflicted
+++ resolved
@@ -108,16 +108,12 @@
         AIC = get_AIC(rslt)
         BIC = get_BIC(rslt)
         CV = get_CV(rslt)
-<<<<<<< HEAD
         
         corr2, vif2, cn2, vdp2 = rslt.local_collinearity
-        print vdp2
-
-=======
+
         R2 = rslt.R2
 
         self.assertAlmostEquals(np.around(R2, 4), 0.5924)
->>>>>>> a0b7f1a1
         self.assertAlmostEquals(np.floor(AICc), 896.0)
         self.assertAlmostEquals(np.floor(AIC), 892.0)
         self.assertAlmostEquals(np.floor(BIC), 941.0)
